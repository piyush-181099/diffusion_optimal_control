--- conflicted
+++ resolved
@@ -1,20 +1,5 @@
-<<<<<<< HEAD
 import os
 import sys
-=======
-import os, sys
-
-data_root = './data/'
-model_root = './models/'
-
-import argparse
-import time
-import pickle
-import yaml
-from PIL import Image
-import matplotlib.pyplot as plt
-
->>>>>>> a68a95f1
 import torch
 import matplotlib.pyplot as plt
 
@@ -26,18 +11,18 @@
 lpips = []
 for i, ref_img in enumerate(experiment.loader):
     ref_img = ref_img.to(device)
-    
+
     mask = experiment.get_mask(ref_img)
-                        
+
     # forward measurement model (y = Ax)
     y = experiment.operator.forward(ref_img, mask=mask)
-    
+
     # measurement = y + noise
     measurement = experiment.noiser(y)
-    
+
     env = experiment.get_env(target=measurement.reshape(len(measurement), -1), mask=mask)
     init_state = env.initialize_state(n=len(measurement))
-    
+
     solver = experiment.get_solver(env)
     actions, states = solver.solve(
       init_state, num_iterations=experiment.num_iterations)
@@ -45,13 +30,13 @@
 
     experiment.save_images(i, ref_img, sample, measurement)
     metrics = experiment.compute_metrics(ref_img, sample, states)
-    
-    lpips.append(metrics['lpips'])   
+
+    lpips.append(metrics['lpips'])
     print(f"lpips: {metrics['lpips'].squeeze()}, {torch.stack(lpips).mean().item()}")
 
     plt.plot(metrics['lpips_over_iterations'].detach().cpu())
     plt.savefig(os.path.join(experiment.outdir, 'average_lpips_over_iterations.png'))
     plt.close()
-    
+
     if (i + 1) % 10 == 0:
         print('', '*' * 40, '\n' * 2, f"Finished {i + 1} / {len(experiment.loader)} batches.", '\n' * 2, '*' * 40)